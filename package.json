--- conflicted
+++ resolved
@@ -10,21 +10,11 @@
     "build": "npx docusaurus build"
   },
   "dependencies": {
-<<<<<<< HEAD
-    "@codesandbox/sandpack-react": "^2.0.17",
-    "@docusaurus/core": "2.0.0-beta.21",
-    "@docusaurus/preset-classic": "2.0.0-beta.21",
-    "@mdx-js/react": "1.6.22",
-    "clsx": "1.1.1",
-    "prism-react-renderer": "1.3.3",
-    "raw-loader": "^4.0.2",
-=======
     "@docusaurus/core": "2.3.1",
     "@docusaurus/preset-classic": "2.3.1",
     "@mdx-js/react": "1.6.22",
     "clsx": "^1.2.1",
     "prism-react-renderer": "^1.3.5",
->>>>>>> 05498fca
     "react": "17.0.2",
     "react-dom": "17.0.2"
   },
